package datasource

import (
	"bytes"
	"errors"
	"net"
	"path"
	"strings"

	etcd "github.com/coreos/etcd/client"
	"golang.org/x/net/context"
	"github.com/cafebazaar/blacksmith/logging"
	"encoding/json"
	"time"
	"strconv"
)

// EtcdMachine implements datasource.Machine interface using etcd as it's
// datasource
type EtcdMachine struct {
	mac     net.HardwareAddr
	etcd    *EtcdDataSource
	keysAPI etcd.KeysAPI
}

// stats like IP, first seen and IPMI node being stored inside machine directory
type EtcdMachineStats struct {
	IP		net.IP        `json:"ip"`
	Mac		string        `json:"mac"`
	FirstSeen	int64         `json:"first_seen"`
	IPMInode	string        `json:"IPMInode,omitempty"`
}

// Mac Returns this machine's hardware address
func (m *EtcdMachine) Mac() net.HardwareAddr {
	return m.mac
}

<<<<<<< HEAD
<<<<<<< 1556f60fb0b2798d90418c0fe3527f6b6239083c
// IP Returns this machine's IP
// queries etcd
func (m *EtcdMachine) IP() (net.IP, error) {
	ipstring, err := m.selfGet("_IP")
	if err != nil {
		return nil, err
	}
	IP := net.ParseIP(ipstring)
	return IP, nil
}

=======
>>>>>>> de/selecting a node as IPMI node for another node
=======
>>>>>>> 94fe7c2f
// Name returns this machine's hostname
func (m *EtcdMachine) Name() string {
	return nameFromMac(m.Mac().String())
}

// Domain returns this machine's domain which is equal to the cluster name
func (m *EtcdMachine) Domain() string {
	return m.etcd.ClusterName()
}

func timeError(err error) (int64, error) {
	return time.Now().Unix(), err
}

// CheckIn updates the _last_seen entry of this machine in etcd
func (m *EtcdMachine) CheckIn() {
	m.selfSet("_last_seen", strconv.FormatInt(time.Now().Unix(), 10))
}

// Get stats of machine like ip, mac, first seen and IPMI and returns it as EtcdMachineStats instance
func (m *EtcdMachine) GetStats() (EtcdMachineStats, error) {
	resp, err := m.selfGet("_stats")
	if err != nil {
		logging.Debug(debugTag, "couldn't retrive _stats from %s due to: %s", m.Name(), err)
		return EtcdMachineStats{}, err
	}
	etcdMachineStats := &EtcdMachineStats{}
	json.Unmarshal([]byte(resp), etcdMachineStats)
	return *etcdMachineStats, nil
}

func (m *EtcdMachine) SetStats(stats EtcdMachineStats) error {
        jsonedStats, err := json.Marshal(stats)
        if err != nil {
                logging.Debug(debugTag, "err marshal: %s", err)
        }
        err = m.etcd.Set(m.prefixify("_stats"), string(jsonedStats))
        if err != nil {
                logging.Debug(debugTag, "couldn't set stats due to: %s", err)
                return err
        }
        return nil
}
func (m *EtcdMachine) SetIPMI(mac net.HardwareAddr) {
        stats, err := m.GetStats()
        if err != nil {
                logging.Debug(debugTag, "couldn't get stats due to: %s", err)
        }
        stats.IPMInode = mac.String()
        m.SetStats(stats)
}

// LastSeen returns the last time the machine has  been ???
// part of Machine interface implementation
func (m *EtcdMachine) LastSeen() (int64, error) {
	unixString, err := m.selfGet("_last_seen")
	if err != nil {
		return timeError(err)
	}
	unixInt64, _ := strconv.ParseInt(unixString, 10, 64)
	return unixInt64, nil
}

// ListFlags returns the list of all the flgas of a machine from Etcd
// etcd and machine prefix will be added to the path
func (m *EtcdMachine) ListFlags() (map[string]string, error) {
	ctx, cancel := context.WithTimeout(context.Background(), 3*time.Second)
	defer cancel()

	response, err := m.keysAPI.Get(ctx, path.Join(m.etcd.ClusterName(), "machines", m.Name()), nil)
	if err != nil {
		return nil, err
	}

	flags := make(map[string]string)
	for i := range response.Node.Nodes {
		_, k := path.Split(response.Node.Nodes[i].Key)
		flags[k] = response.Node.Nodes[i].Value
	}

	return flags, nil
}

// GetFlag Gets a machine's flag from Etcd
// etcd and machine prefix will be added to the path
func (m *EtcdMachine) GetFlag(key string) (string, error) {
	return m.selfGet(key)
}

// SetFlag Sets a machin'es flag in Etcd
// etcd and machine prefix will be added to the PathPrefix
func (m *EtcdMachine) SetFlag(key, value string) error {
	if len(key) > 0 && key[0] == '_' {
		return errors.New("NotPermitted")
	}
	return m.selfSet(key, value)
}

// DeleteFlag deletes the record associated with key from Etcd
func (m *EtcdMachine) DeleteFlag(key string) error {
	return m.selfDelete(key)
}

func (m *EtcdMachine) prefixify(str string) string {
	return "machines/" + m.Name() + "/" + str
}

func (m *EtcdMachine) selfGet(key string) (string, error) {
	return m.etcd.get(m.prefixify(key))
}

func (m *EtcdMachine) selfSet(key, value string) error {
	return m.etcd.set(m.prefixify(key), value)
}

func (m *EtcdMachine) selfDelete(key string) error {
	_, err:= m.etcd.Delete(m.prefixify(key))
	return err
}

func nameFromMac(mac string) string {
	return strings.Replace("node"+mac, ":", "", -1)
}

func macFromName(name string) string {
	name = strings.Split(name, ".")[0]
	return colonLessMacToMac(name[len("node"):])
}

func colonLessMacToMac(colonLess string) string {
	coloned := colonLess
	if strings.Index(colonLess, ":") == -1 {
		var tmpmac bytes.Buffer
		for i := 0; i < 12; i++ { // colon-less mac address length
			tmpmac.WriteString(colonLess[i : i+1])
			if i%2 == 1 {
				tmpmac.WriteString(":")
			}
		}
		coloned = tmpmac.String()[:len(tmpmac.String())-1]
	}
	return coloned
}<|MERGE_RESOLUTION|>--- conflicted
+++ resolved
@@ -36,23 +36,6 @@
 	return m.mac
 }
 
-<<<<<<< HEAD
-<<<<<<< 1556f60fb0b2798d90418c0fe3527f6b6239083c
-// IP Returns this machine's IP
-// queries etcd
-func (m *EtcdMachine) IP() (net.IP, error) {
-	ipstring, err := m.selfGet("_IP")
-	if err != nil {
-		return nil, err
-	}
-	IP := net.ParseIP(ipstring)
-	return IP, nil
-}
-
-=======
->>>>>>> de/selecting a node as IPMI node for another node
-=======
->>>>>>> 94fe7c2f
 // Name returns this machine's hostname
 func (m *EtcdMachine) Name() string {
 	return nameFromMac(m.Mac().String())
