package datasource

import (
<<<<<<< HEAD
	"bytes"
=======
	"encoding/json"
>>>>>>> 56d28e2c
	"errors"
	"fmt"
	"io/ioutil"
	"net"
	"path"
	"path/filepath"
	"strconv"
	"strings"
	"sync"
	"time"

	etcd "github.com/coreos/etcd/client"
	"github.com/krolaw/dhcp4"
	"golang.org/x/net/context"
	"gopkg.in/yaml.v2"

	"github.com/cafebazaar/blacksmith/logging"
)

const (
	coreosVersionKey = "coreos-version"
)

func (ii *InstanceInfo) String() string {
	marshaled, err := json.Marshal(ii)
	if err != nil {
		logging.Log(debugTag, "Failed to marshal instanceInfo: %s", err)
		return ""
	}
	return string(marshaled)
}

// func InstanceInfoFromString(iiStr string) (*InstanceInfo, error) {
// 	var ii *InstanceInfo
// 	if err := json.Unmarshal([]byte(iiStr), ii); err != nil {
// 		return nil, err
// 	}
// 	return ii, nil
// }

// EtcdDataSource implements MasterDataSource interface using etcd as it's
// datasource
// Implements MasterDataSource interface
type EtcdDataSource struct {
	keysAPI              etcd.KeysAPI
	client               etcd.Client
	leaseStart           net.IP
	leaseRange           int
	clusterName          string
	workspacePath        string
	initialCoreOSVersion string
	dhcpAssignLock       *sync.Mutex
	dhcpDataLock         *sync.Mutex
	instanceEtcdKey      string // HA
	selfInfo             InstanceInfo
}

// WorkspacePath returns the path to the workspace
// part of the GeneralDataSource interface implementation
func (ds *EtcdDataSource) WorkspacePath() string {
	return ds.workspacePath
}

// SelfInfo return InstanceInfo of this instance of blacksmith
func (ds *EtcdDataSource) SelfInfo() InstanceInfo {
	return ds.selfInfo
}

// Machines returns an array of the recognized machines in etcd datasource
// part of GeneralDataSource interface implementation
func (ds *EtcdDataSource) Machines() ([]Machine, error) {
	ctx, cancel := context.WithTimeout(context.Background(), 3*time.Second)
	defer cancel()

	response, err := ds.keysAPI.Get(ctx, ds.prefixify("/machines"), &etcd.GetOptions{Recursive: false})
	if err != nil {
		return nil, err
	}
	var ret []Machine
	for _, ent := range response.Node.Nodes {
		pathToMachineDir := ent.Key
		machineName := pathToMachineDir[strings.LastIndex(pathToMachineDir, "/")+1:]
		macStr := macFromName(machineName)
		macAddr, err := net.ParseMAC(macStr)
		if err != nil {
			return nil, err
		}
		machine, exist := ds.GetMachine(macAddr)
		if !exist {
			return nil, errors.New("Inconsistent datasource")
		}
		ret = append(ret, machine)
	}
	return ret, nil
}

// GetMachine returns a Machine interface which is the accessor/getter/setter
// for a node in the etcd datasource. If an entry associated with the passed
// mac address does not exist the second return value will be set to false
// part of GeneralDataSource interface implementation
func (ds *EtcdDataSource) GetMachine(mac net.HardwareAddr) (Machine, bool) {
	ctx, cancel := context.WithTimeout(context.Background(), 3*time.Second)
	defer cancel()

	machineName := nameFromMac(mac.String())
	response, err := ds.keysAPI.Get(ctx, ds.prefixify(path.Join("machines/"+machineName)), nil)
	if err != nil {
		return nil, false
	}
	if response.Node.Key[strings.LastIndex(response.Node.Key, "/")+1:] == machineName {
		return &EtcdMachine{mac, ds, ds.keysAPI}, true
	}
	return nil, false
}

// createMachine Creates a machine, returns the handle, and writes directories and flags to etcd
// Second return value determines whether or not Machine creation has been
// successful
// part of GeneralDataSource interface implementation
func (ds *EtcdDataSource) createMachine(mac net.HardwareAddr, ip net.IP) (Machine, bool) {
	machines, err := ds.Machines()

	if err != nil {
		return nil, false
	}
	for _, node := range machines {
		if node.Mac().String() == mac.String() {
			return nil, false
		}
		nodeip, err := node.IP()
		if err != nil {
			return nil, false
		}
		if nodeip.String() == ip.String() {
			return nil, false
		}
	}
	machine := &EtcdMachine{mac, ds, ds.keysAPI}

	ctx, cancel := context.WithTimeout(context.Background(), 3*time.Second)
	defer cancel()

	ds.keysAPI.Set(ctx, ds.prefixify("machines/"+machine.Name()), "", &etcd.SetOptions{Dir: true})
	ctx1, cancel1 := context.WithTimeout(context.Background(), 3*time.Second)
	defer cancel1()
	ds.keysAPI.Set(ctx1, ds.prefixify("machines/"+machine.Name()+"/_IP"), ip.String(), &etcd.SetOptions{})

	ctx2, cancel2 := context.WithTimeout(context.Background(), 3*time.Second)
	defer cancel2()
	ds.keysAPI.Set(ctx2, ds.prefixify("machines/"+machine.Name()+"/_mac"), machine.Mac().String(), &etcd.SetOptions{})

	ctx3, cancel3 := context.WithTimeout(context.Background(), 3*time.Second)
	defer cancel3()
	ds.keysAPI.Set(ctx3, ds.prefixify("machines/"+machine.Name()+"/_first_seen"),
		strconv.FormatInt(time.Now().UnixNano(), 10), &etcd.SetOptions{})

	ctx4, cancel4 := context.WithTimeout(context.Background(), 3*time.Second)
	defer cancel4()
	ds.keysAPI.Set(ctx4, "skydns/"+ds.clusterName+"/"+machine.Name(), fmt.Sprintf(`{"host":"%s"}`, ip.String()), nil)

	machine.CheckIn()
	machine.SetFlag("state", "unknown")
	return machine, true
}

// CoreOSVersion gets the current value from etcd and returns it if the image folder exists
// if not, the inital CoreOS version will be returned, with the raised error
// part of GeneralDataSource interface implementation
func (ds *EtcdDataSource) CoreOSVersion() (string, error) {
	coreOSVersion, err := ds.Get(coreosVersionKey)
	if err != nil {
		return ds.initialCoreOSVersion, err
	}

	imagesPath := filepath.Join(ds.WorkspacePath(), "images", coreOSVersion)
	files, err := ioutil.ReadDir(imagesPath)
	if err != nil {
		return ds.initialCoreOSVersion, fmt.Errorf("Error while reading coreos subdirecory: %s (path=%s)", err, imagesPath)
	} else if len(files) == 0 {
		return ds.initialCoreOSVersion, errors.New("The images subdirecory of workspace should contains at least one version of CoreOS")
	}

	return coreOSVersion, nil
}

func (ds *EtcdDataSource) prefixify(key string) string {
	return path.Join(ds.clusterName, key)
}

// Add prefix for cluster variable keys 
func (ds *EtcdDataSource) prefixifyForClusterVariables(key string) string {
	return path.Join(ds.clusterName, "cluster_variables", key)
}

// GetClusterVariable parses the etcd keys of cluster variables and returns their value
// part of GeneralDataSource interface implementation
func (ds *EtcdDataSource) GetClusterVariable(key string) (string, error) {
	ctx, cancel := context.WithTimeout(context.Background(), 3*time.Second)
	defer cancel()

	response, err := ds.keysAPI.Get(ctx, ds.prefixifyForClusterVariables(key), nil)
	if err != nil {
		return "", err
	}
	return response.Node.Value, nil
}

// Set sets cluster variables in etcd
// part of GeneralDataSource interface implementation
func (ds *EtcdDataSource) SetClusterVariable(key string, value string) error {
	ctx, cancel := context.WithTimeout(context.Background(), 3*time.Second)
	defer cancel()
	_, err := ds.keysAPI.Set(ctx, ds.prefixifyForClusterVariables(key), value, nil)
	return err
}

// Get parses the etcd key and returns it's value
// part of GeneralDataSource interface implementation
func (ds *EtcdDataSource) Get(key string) (string, error) {
	ctx, cancel := context.WithTimeout(context.Background(), 3*time.Second)
	defer cancel()

	response, err := ds.keysAPI.Get(ctx, ds.prefixify(key), nil)
	if err != nil {
		return "", err
	}
	return response.Node.Value, nil
}

// ListClusterVariables returns the list of all cluster variables from Etcd
// etcd and cluster_variables will be added to the path
// part of Machine interface implementation
func (ds *EtcdDataSource) ListClusterVariables() (map[string]string, error) {
	ctx, cancel := context.WithTimeout(context.Background(), 3*time.Second)
	defer cancel()

	response, err := ds.keysAPI.Get(ctx, path.Join(ds.clusterName, "cluster_variables"), nil)
	if err != nil {
		return nil, err
	}

	flags := make(map[string]string)
	for i := range response.Node.Nodes {
		_, k := path.Split(response.Node.Nodes[i].Key)
		flags[k] = response.Node.Nodes[i].Value
	}

	return flags, nil
}

// Set sets and etcd key to a value
// part of GeneralDataSource interface implementation
func (ds *EtcdDataSource) Set(key string, value string) error {
	ctx, cancel := context.WithTimeout(context.Background(), 3*time.Second)
	defer cancel()
	_, err := ds.keysAPI.Set(ctx, ds.prefixify(key), value, nil)
	return err
}

// GetAndDelete gets the value of an etcd key and returns it, and deletes the record
// afterwards
// part of GeneralDataSource interface implementation
func (ds *EtcdDataSource) GetAndDelete(key string) (string, error) {
	value, err := ds.Get(key)
	if err != nil {
		return "", err
	}
	if err = ds.Delete(key); err != nil {
		return "", err
	}
	return value, nil
}

// Delete erases the key from etcd
// part of GeneralDataSource interface implementation
func (ds *EtcdDataSource) Delete(key string) error {
	ctx, cancel := context.WithTimeout(context.Background(), 3*time.Second)
	defer cancel()
	_, err := ds.keysAPI.Delete(ctx, ds.prefixify(key), nil)
	return err
}

// ClusterName returns the name of the cluster
func (ds *EtcdDataSource) ClusterName() string {
	return ds.clusterName
}

type initialValues struct {
	CoreOSVersion string `yaml:"coreos-version"`
}

// LeaseStart returns the first IP address that the DHCP server can offer to a
// DHCP client
// part of DHCPDataSource interface implementation
func (ds *EtcdDataSource) LeaseStart() net.IP {
	return ds.leaseStart
}

// LeaseRange returns the IP range from which IP addresses are assignable to
// clients by the DHCP server
// part of DHCPDataSource interface implementation
func (ds *EtcdDataSource) LeaseRange() int {
	return ds.leaseRange
}

// DNSAddresses returns the ip addresses of the present skydns servers in the
// network, marshalled as specified in rfc2132 (option 6)
// part of DHCPDataSource ineterface implementation
func (ds *EtcdDataSource) DNSAddresses() ([]byte, error) {
	ret := make([]byte, 0)

	// These values are set by hacluster.registerOnEtcd
	ctx, cancel := context.WithTimeout(context.Background(), 3*time.Second)
	defer cancel()
	response, err := ds.keysAPI.Get(ctx, ds.prefixify(instancesEtcdDir), &etcd.GetOptions{Recursive: false})
	if err != nil {
		return ret, err
	}
	for _, ent := range response.Node.Nodes {
		ipString := ent.Value

		ret = append(ret, (net.ParseIP(ipString).To4())...)
	}
	return ret, nil
}

func (ds *EtcdDataSource) lockDHCPAssign() {
	ds.dhcpAssignLock.Lock()
}

func (ds *EtcdDataSource) unlockdhcpAssign() {
	ds.dhcpAssignLock.Unlock()
}

func (ds *EtcdDataSource) lockDHCPData() {
	ds.dhcpDataLock.Lock()
}

func (ds *EtcdDataSource) unlockDHCPData() {
	ds.dhcpDataLock.Unlock()
}

func (ds *EtcdDataSource) store(m Machine, ip net.IP) {
	ds.lockDHCPData()
	defer ds.unlockDHCPData()

	ctx, cancel := context.WithTimeout(context.Background(), 3*time.Second)
	defer cancel()
	ds.keysAPI.Set(ctx, ds.prefixify("machines/"+m.Name()+"/_IP"),
		ip.String(), &etcd.SetOptions{})

	ctx1, cancel1 := context.WithTimeout(context.Background(), 3*time.Second)
	defer cancel1()
	ds.keysAPI.Set(ctx1, ds.prefixify("machines/"+m.Name()+"/_last_seen"),
		strconv.FormatInt(time.Now().UnixNano(), 10), &etcd.SetOptions{})

	ctx2, cancel2 := context.WithTimeout(context.Background(), 3*time.Second)
	defer cancel2()
	ds.keysAPI.Set(ctx2, ds.prefixify("machines/"+m.Name()+"/_mac"),
		m.Mac().String(), &etcd.SetOptions{})

}

// Assign assigns an ip to the node with the specified nic
// Will use etcd machines records as LeasePool
// part of DHCPDataSource interface implementation
func (ds *EtcdDataSource) Assign(nic string) (net.IP, error) {
	ds.lockDHCPAssign()
	defer ds.unlockdhcpAssign()

	// TODO: first try to retrieve the machine, if exists (for performance)

	assignedIPs := make(map[string]bool)
	//find by Mac
	machines, _ := ds.Machines()
	for _, node := range machines {
		if node.Mac().String() == nic {
			ip, _ := node.IP()
			ds.store(node, ip)
			return ip, nil
		}
		nodeIP, _ := node.IP()
		assignedIPs[nodeIP.String()] = true
	}

	//find an unused ip
	for i := 0; i < ds.LeaseRange(); i++ {
		ip := dhcp4.IPAdd(ds.LeaseStart(), i)
		if _, exists := assignedIPs[ip.String()]; !exists {
			macAddress, _ := net.ParseMAC(nic)
			ds.createMachine(macAddress, ip)
			return ip, nil
		}
	}

	//use an expired ip
	//not implemented
	logging.Log(debugTag, "DHCP pool is full")

	return nil, nil
}

// Request answers a dhcp request
// Uses etcd as backend
// part of DHCPDataSource interface implementation
func (ds *EtcdDataSource) Request(nic string, currentIP net.IP) (net.IP, error) {
	ds.lockDHCPAssign()
	defer ds.unlockdhcpAssign()

	machines, _ := ds.Machines()

	macExists, ipExists := false, false

	for _, node := range machines {
		thisNodeIP, _ := node.IP()
		ipMatch := thisNodeIP.String() == currentIP.String()
		macMatch := nic == node.Mac().String()

		if ipMatch && macMatch {
			ds.store(node, thisNodeIP)
			return currentIP, nil
		}

		ipExists = ipExists || ipMatch
		macExists = macExists || macMatch

	}
	if ipExists || macExists {
		return nil, errors.New("Missmatch in lease pool")
	}
	macAddress, _ := net.ParseMAC(nic)
	ds.createMachine(macAddress, currentIP)
	return currentIP, nil
}

//EtcdMembers get etcd members
func (ds *EtcdDataSource) EtcdMembers() (string, error) {
	membersAPI := etcd.NewMembersAPI(ds.client)
	ctx, cancel := context.WithTimeout(context.Background(), 3*time.Second)
	defer cancel()

	members, err := membersAPI.List(ctx)

	if err != nil {
		return "", fmt.Errorf("Error while checking etcd members: %s", err)
	}

	var buffer bytes.Buffer

	for _, member := range members {
		lastIndex := len(member.PeerURLs) - 1

		for i, peer := range member.PeerURLs {
			buffer.WriteString(member.Name)
			buffer.WriteString("=")
			buffer.WriteString(peer)

			if i != lastIndex {
				buffer.WriteString(",")
			}
		}
	}

	return buffer.String(), err
}

// NewEtcdDataSource gives blacksmith the ability to use an etcd endpoint as
// a MasterDataSource
func NewEtcdDataSource(kapi etcd.KeysAPI, client etcd.Client, leaseStart net.IP,
	leaseRange int, clusterName, workspacePath string, defaultNameServers []string,
	selfInfo InstanceInfo) (DataSource, error) {

	data, err := ioutil.ReadFile(filepath.Join(workspacePath, "initial.yaml"))
	if err != nil {
		return nil, fmt.Errorf("Error while trying to read initial data: %s", err)
	}

	var iVals initialValues
	err = yaml.Unmarshal(data, &iVals)
	if err != nil {
		return nil, fmt.Errorf("Error while reading initial data: %s", err)
	}
	if iVals.CoreOSVersion == "" {
		return nil, errors.New("A valid initial CoreOS version is required in initial data")
	}

	fmt.Printf("Initial Values: CoreOSVersion=%s\n", iVals.CoreOSVersion)

	instance := &EtcdDataSource{
		keysAPI:              kapi,
		client:               client,
		clusterName:          clusterName,
		leaseStart:           leaseStart,
		leaseRange:           leaseRange,
		workspacePath:        workspacePath,
		initialCoreOSVersion: iVals.CoreOSVersion,
		dhcpAssignLock:       &sync.Mutex{},
		dhcpDataLock:         &sync.Mutex{},
		instanceEtcdKey:      invalidEtcdKey,
		selfInfo:             selfInfo,
	}

	_, err = instance.CoreOSVersion()
	if err != nil {
		etcdError, converted := err.(etcd.Error)
		if converted && etcdError.Code == etcd.ErrorCodeKeyNotFound {
			// Initializing
			ctx, cancel := context.WithTimeout(context.Background(), 2*time.Second)
			defer cancel()
			_, err = instance.keysAPI.Set(ctx, instance.prefixify(coreosVersionKey), iVals.CoreOSVersion, nil)
			if err != nil {
				return nil, fmt.Errorf("Error while initializing etcd tree: %s", err)
			}
			fmt.Printf("Initialized etcd tree (%s)", clusterName)
		} else {
			return nil, fmt.Errorf("Error while checking GetCoreOSVersion: %s", err)
		}
	}

	ctx, cancel := context.WithTimeout(context.Background(), 3*time.Second)
	defer cancel()
	instance.keysAPI.Set(ctx, instance.prefixify("machines"), "", &etcd.SetOptions{Dir: true})

	ctx2, cancel2 := context.WithTimeout(context.Background(), 3*time.Second)
	defer cancel2()
	instance.keysAPI.Set(ctx2, "skydns", "", &etcd.SetOptions{Dir: true})

	ctx3, cancel3 := context.WithTimeout(context.Background(), 3*time.Second)
	defer cancel3()
	instance.keysAPI.Set(ctx3, "skydns/"+instance.clusterName, "", &etcd.SetOptions{Dir: true})
	quoteEnclosedNameservers := make([]string, 0)
	for _, v := range defaultNameServers {
		quoteEnclosedNameservers = append(quoteEnclosedNameservers, fmt.Sprintf(`"%s:53"`, v))
	}
	commaSeparatedQouteEnclosedNameservers := strings.Join(quoteEnclosedNameservers, ",")

	skydnsconfig := fmt.Sprintf(`{"dns_addr":"0.0.0.0:53","nameservers":[%s],"domain":"%s."}`, commaSeparatedQouteEnclosedNameservers, clusterName)
	ctx4, cancel4 := context.WithTimeout(context.Background(), 3*time.Second)
	defer cancel4()
	instance.keysAPI.Set(ctx4, "skydns/config", skydnsconfig, nil)

	_, status := instance.createMachine(selfInfo.Nic, selfInfo.IP)
	if !status {
		logging.Debug(debugTag, "couldn't create machine instance inside etcd for itself")
	}

	return instance, nil
}<|MERGE_RESOLUTION|>--- conflicted
+++ resolved
@@ -1,11 +1,8 @@
 package datasource
 
 import (
-<<<<<<< HEAD
 	"bytes"
-=======
 	"encoding/json"
->>>>>>> 56d28e2c
 	"errors"
 	"fmt"
 	"io/ioutil"
@@ -195,7 +192,7 @@
 	return path.Join(ds.clusterName, key)
 }
 
-// Add prefix for cluster variable keys 
+// Add prefix for cluster variable keys
 func (ds *EtcdDataSource) prefixifyForClusterVariables(key string) string {
 	return path.Join(ds.clusterName, "cluster_variables", key)
 }
