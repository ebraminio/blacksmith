package main // import "github.com/cafebazaar/blacksmith"

import (
	"flag"
	"fmt"
	"log"
	"net"
	"os"
	"path"
	"strings"
	"time"

	"github.com/cafebazaar/blacksmith/cloudconfig"
	"github.com/cafebazaar/blacksmith/datasource"
	"github.com/cafebazaar/blacksmith/dhcp"
	"github.com/cafebazaar/blacksmith/hacluster"
	"github.com/cafebazaar/blacksmith/logging"
	"github.com/cafebazaar/blacksmith/pxe"
	"github.com/cafebazaar/blacksmith/web"
	etcd "github.com/coreos/etcd/client"
)

//go:generate esc -o pxe/pxelinux_autogen.go -prefix=pxe -pkg pxe -ignore=README.md pxe/pxelinux
//go:generate esc -o web/ui_autogen.go -prefix=web -ignore=bower_components -pkg web web/ui

const (
	workspacePathHelp = `Path to workspace which obey following structure
		/images/{core-os-version}/coreos_production_pxe_image.cpio.gz
		/images/{core-os-version}/coreos_production_pxe.vmlinuz
		/config/cloudconfig/main.yaml
		/config/ignition/main.yaml
		/initial.yaml
`
	debugTag = "MAIN"
)

var (
	versionFlag       = flag.Bool("version", false, "Print version info and exit")
	debugFlag         = flag.Bool("debug", false, "Log more things that aren't directly related to booting a recognized client")
	listenIFFlag      = flag.String("if", "0.0.0.0", "Interface name for DHCP and PXE to listen on")
	workspacePathFlag = flag.String("workspace", "/workspace", workspacePathHelp)
	etcdFlag          = flag.String("etcd", "", "Etcd endpoints")
	etcdDirFlag       = flag.String("etcd-dir", "blacksmith", "The etcd directory prefix")

	leaseStartFlag  = flag.String("lease-start", "", "Begining of lease starting IP")
	leaseRangeFlag  = flag.Int("lease-range", 0, "Lease range")
	leaseSubnetFlag = flag.String("lease-subnet", "", "Subnet of specified lease")
	leaseRouterFlag = flag.String("router", "", "Default router that assigned to DHCP clients")
	leaseDNSFlag    = flag.String("dns", "", "Default DNS that assigned to DHCP clients")

	version   string
	commit    string
	buildTime string
)

func init() {
	// If version, commit, or build time are not set, make that clear.
	if version == "" {
		version = "unknown"
	}
	if commit == "" {
		commit = "unknown"
	}
	if buildTime == "" {
		buildTime = "unknown"
	}
}

func interfaceIP(iface *net.Interface) (net.IP, error) {
	addrs, err := iface.Addrs()
	if err != nil {
		return nil, err
	}
	fs := [](func(net.IP) bool){
		net.IP.IsGlobalUnicast,
		net.IP.IsLinkLocalUnicast,
		net.IP.IsLoopback,
	}
	for _, f := range fs {
		for _, a := range addrs {
			ipaddr, ok := a.(*net.IPNet)
			if !ok {
				continue
			}
			ip := ipaddr.IP.To4()
			if ip == nil {
				continue
			}
			if f(ip) {
				return ip, nil
			}
		}
	}
	return nil, fmt.Errorf("interface %s has no usable unicast addresses", iface.Name)
}

func main() {
	var err error
	flag.Parse()

	fmt.Printf("Blacksmith (%s)\n", version)
	fmt.Printf("  Commit:        %s\n", commit)
	fmt.Printf("  Build Time:    %s\n", buildTime)

	if *versionFlag {
		os.Exit(0)
	}

	// etcd config
	if etcdFlag == nil || etcdDirFlag == nil {
		fmt.Fprint(os.Stderr, "please specify the etcd endpoints\n")
		os.Exit(1)
	}

	// listen ip address for http, tftp
	var listenIP = net.IP{0, 0, 0, 0}
	// finding interface by interface name
	var dhcpIF *net.Interface
	if *listenIFFlag != "" {
		dhcpIF, err = net.InterfaceByName(*listenIFFlag)
	} else {
		fmt.Fprint(os.Stderr, "please specify an interface\n")
		os.Exit(1)
	}
	if err != nil {
		log.Fatalln(err)
	}

	dhcpIP, err := interfaceIP(dhcpIF)
	if err != nil {
		log.Fatalln(err)
	}

	// used for replying in dhcp and pxe
	var serverIP = net.IPv4zero
	if serverIP.Equal(net.IPv4zero) {
		serverIP = dhcpIP
	}

	var httpAddr = net.TCPAddr{IP: listenIP, Port: 70}
	var tftpAddr = net.UDPAddr{IP: listenIP, Port: 69}
	var webAddr = net.TCPAddr{IP: listenIP, Port: 8000}
	var cloudConfigHTTPAddr = net.TCPAddr{IP: listenIP, Port: 8001}
	var pxeAddr = net.UDPAddr{IP: dhcpIP, Port: 4011}

	// dhcp setting
	leaseStart := net.ParseIP(*leaseStartFlag)
	leaseRange := *leaseRangeFlag
	leaseSubnet := net.ParseIP(*leaseSubnetFlag)
	leaseRouter := net.ParseIP(*leaseRouterFlag)
	leaseDNS := net.ParseIP(*leaseDNSFlag)

	if leaseStart == nil {
		fmt.Fprint(os.Stderr, "please specify the lease start ip\n")
		os.Exit(1)
	}
	if leaseRange <= 1 {
		fmt.Fprint(os.Stderr, "lease range should be greater that 1\n")
		os.Exit(1)
	}
	if leaseSubnet == nil {
		fmt.Fprint(os.Stderr, "please specify the lease subnet\n")
		os.Exit(1)
	}
	if leaseRouter == nil {
		fmt.Fprint(os.Stderr, "please specify the IP address of network router\n")
		os.Exit(1)
	}
	if leaseDNS == nil {
		fmt.Fprint(os.Stderr, "please specify an DNS server\n")
		os.Exit(1)
	}

	fmt.Printf("Server IP:       %s\n", serverIP.String())
	fmt.Printf("Interface IP:    %s\n", dhcpIP.String())
	fmt.Printf("Interface Name:  %s\n", dhcpIF.Name)

	// datasources
	etcdClient, err := etcd.New(etcd.Config{
		Endpoints:               strings.Split(*etcdFlag, ","),
		HeaderTimeoutPerRequest: 5 * time.Second,
	})
	if err != nil {
		fmt.Fprintf(os.Stderr, "couldn't create etcd connection: %s\n", err)
		os.Exit(1)
	}
	kapi := etcd.NewKeysAPI(etcdClient)

	etcdDataSource, err := datasource.NewEtcdDataSource(kapi, etcdClient, leaseStart, leaseRange, *etcdDirFlag, *workspacePathFlag)
	if err != nil {
		fmt.Fprintf(os.Stderr, "couldn't create runtime configuration: %s\n", err)
		os.Exit(1)
	}

	//<testing>

	// testIp := net.ParseIP("172.20.0.30")
	// testMc, _ := net.ParseMAC("08:00:27:FF:F9:DC")
	// etcdDataSource.CreateMachine(testMc, testIp)
	// lis := (etcdDataSource.(*datasource.EtcdDataSource)).Ls("/machines")
	// for _, ent := range lis {
	// 	logging.Log("#ls", ent)
	// }
	// logging.Log("#DATASOURCE", "Getting machine")
	// mach, _ := etcdDataSource.GetMachine(testMc)
	// logging.Log("#DATASOURCE", "GOT")

	// thisip, _ := mach.IP()
	// thismac := mach.Mac().String()
	// thisname := mach.Name()
	// thisfirst, _ := mach.FirstSeen()
	// thislast, _ := mach.LastSeen()
	// logging.Log("#MACHINE ", thisip.String()+" "+thismac+" "+thisname+" "+thisfirst.String()+" "+thislast.String())
	//</testing>

	blackInstance := hacluster.NewMasterHaSpec(runtimeConfig.DataSource, runtimeConfig.EtcdDir)

	go func() {
<<<<<<< HEAD

		logging.Log("REFACT CLOUDCONFIG", *workspacePathFlag+" "+cloudConfigHTTPAddr.String())
		log.Fatalln(cloudconfig.ServeCloudConfig(cloudConfigHTTPAddr, *workspacePathFlag, etcdDataSource))
	}()
	// serving http booter
	go func() {

		templates, err := cloudconfig.FromPath(etcdDataSource,
			path.Join(*workspacePathFlag, "config/bootparams"))
		if err != nil {
			log.Fatalln(err)
		}
		log.Fatalln(pxe.ServeHTTPBooter(httpAddr, etcdDataSource, templates))
	}()
	// serving tftp
	go func() {
		log.Fatalln(pxe.ServeTFTP(tftpAddr))
	}()
	// pxe protocol
	go func() {
		log.Fatalln(pxe.ServePXE(pxeAddr, serverIP, net.TCPAddr{IP: serverIP, Port: httpAddr.Port}))
	}()
	// serving web
	go func() {
		log.Fatalln(web.ServeWeb(etcdDataSource, webAddr))
	}()

	go func() {
		log.Fatalln(dhcp.ServeDHCP(&dhcp.DHCPSetting{
			IFName:        dhcpIF.Name,
			ServerIP:      serverIP,
			RouterAddr:    leaseRouter,
			LeaseDuration: time.Hour * 876000, //100 years
			SubnetMask:    leaseSubnet,
			DNSAddr:       leaseDNS,
		},
			etcdDataSource))
	}()
=======
		logging.RecordLogs(log.New(os.Stderr, "", log.LstdFlags), *debugFlag)
	}()

	for {
		// waiting til we're officially the master instance
		for !blackInstance.IsMaster() {
			logging.Debug(debugTag, "Not master, waiting to be promoted...")
			time.Sleep(hacluster.StandbyMasterUpdateTime)
		}

		logging.Debug(debugTag, "Now we're the master instance. Starting the services...")
>>>>>>> e42d3dce

		// a dummy loop, to create and scope, to make it possible to kill the services
		for {
			// serving cloudconfig
			go func() {
				log.Fatalln(cloudconfig.ServeCloudConfig(cloudConfigHTTPAddr, *workspacePathFlag, datasources))
			}()

			// serving http booter
			go func() {
				repo, err := cloudconfig.FromPath(datasources, path.Join(*workspacePathFlag, "config/bootparams"))
				if err != nil {
					log.Fatalln(err)
				}
				log.Fatalln(pxe.ServeHTTPBooter(httpAddr, runtimeConfig, repo))
			}()
			// serving tftp
			go func() {
				log.Fatalln(pxe.ServeTFTP(tftpAddr))
			}()
			// pxe protocol
			go func() {
				log.Fatalln(pxe.ServePXE(pxeAddr, serverIP, net.TCPAddr{IP: serverIP, Port: httpAddr.Port}))
			}()
			// serving dhcp
			leasePool, err := dhcp.NewLeasePool(kapi, *etcdDirFlag, leaseStart, leaseRange, leaseDuration)
			if err != nil {
				log.Fatalln(err)
			}
			// serving web
			go func() {
				restServer := web.NewRest(leasePool, runtimeConfig)
				log.Fatalln(web.ServeWeb(restServer, webAddr))
			}()

			go func() {
				log.Fatalln(dhcp.ServeDHCP(&dhcp.DHCPSetting{
					IFName:        dhcpIF.Name,
					LeaseDuration: leaseDuration,
					ServerIP:      serverIP,
					RouterAddr:    leaseRouter,
					SubnetMask:    leaseSubnet,
					DNSAddr:       leaseDNS,
				}, leasePool))
			}()

			for blackInstance.IsMaster() {
				time.Sleep(hacluster.ActiveMasterUpdateTime)
			}

			logging.Debug(debugTag, "Now we're NOT the master. breaking...")
			break // to kill the services created inside go threads
		}
		// let's try again
	}
}<|MERGE_RESOLUTION|>--- conflicted
+++ resolved
@@ -13,7 +13,6 @@
 	"github.com/cafebazaar/blacksmith/cloudconfig"
 	"github.com/cafebazaar/blacksmith/datasource"
 	"github.com/cafebazaar/blacksmith/dhcp"
-	"github.com/cafebazaar/blacksmith/hacluster"
 	"github.com/cafebazaar/blacksmith/logging"
 	"github.com/cafebazaar/blacksmith/pxe"
 	"github.com/cafebazaar/blacksmith/web"
@@ -21,7 +20,7 @@
 )
 
 //go:generate esc -o pxe/pxelinux_autogen.go -prefix=pxe -pkg pxe -ignore=README.md pxe/pxelinux
-//go:generate esc -o web/ui_autogen.go -prefix=web -ignore=bower_components -pkg web web/ui
+//go:generate esc -o datasource/ui_autogen.go -prefix=web -ignore=bower_components -pkg datasource web/ui
 
 const (
 	workspacePathHelp = `Path to workspace which obey following structure
@@ -192,134 +191,70 @@
 		os.Exit(1)
 	}
 
-	//<testing>
-
-	// testIp := net.ParseIP("172.20.0.30")
-	// testMc, _ := net.ParseMAC("08:00:27:FF:F9:DC")
-	// etcdDataSource.CreateMachine(testMc, testIp)
-	// lis := (etcdDataSource.(*datasource.EtcdDataSource)).Ls("/machines")
-	// for _, ent := range lis {
-	// 	logging.Log("#ls", ent)
-	// }
-	// logging.Log("#DATASOURCE", "Getting machine")
-	// mach, _ := etcdDataSource.GetMachine(testMc)
-	// logging.Log("#DATASOURCE", "GOT")
-
-	// thisip, _ := mach.IP()
-	// thismac := mach.Mac().String()
-	// thisname := mach.Name()
-	// thisfirst, _ := mach.FirstSeen()
-	// thislast, _ := mach.LastSeen()
-	// logging.Log("#MACHINE ", thisip.String()+" "+thismac+" "+thisname+" "+thisfirst.String()+" "+thislast.String())
-	//</testing>
-
-	blackInstance := hacluster.NewMasterHaSpec(runtimeConfig.DataSource, runtimeConfig.EtcdDir)
-
 	go func() {
-<<<<<<< HEAD
-
-		logging.Log("REFACT CLOUDCONFIG", *workspacePathFlag+" "+cloudConfigHTTPAddr.String())
-		log.Fatalln(cloudconfig.ServeCloudConfig(cloudConfigHTTPAddr, *workspacePathFlag, etcdDataSource))
-	}()
-	// serving http booter
-	go func() {
-
-		templates, err := cloudconfig.FromPath(etcdDataSource,
-			path.Join(*workspacePathFlag, "config/bootparams"))
-		if err != nil {
-			log.Fatalln(err)
-		}
-		log.Fatalln(pxe.ServeHTTPBooter(httpAddr, etcdDataSource, templates))
-	}()
-	// serving tftp
-	go func() {
-		log.Fatalln(pxe.ServeTFTP(tftpAddr))
-	}()
-	// pxe protocol
-	go func() {
-		log.Fatalln(pxe.ServePXE(pxeAddr, serverIP, net.TCPAddr{IP: serverIP, Port: httpAddr.Port}))
-	}()
-	// serving web
-	go func() {
-		log.Fatalln(web.ServeWeb(etcdDataSource, webAddr))
-	}()
-
-	go func() {
-		log.Fatalln(dhcp.ServeDHCP(&dhcp.DHCPSetting{
-			IFName:        dhcpIF.Name,
-			ServerIP:      serverIP,
-			RouterAddr:    leaseRouter,
-			LeaseDuration: time.Hour * 876000, //100 years
-			SubnetMask:    leaseSubnet,
-			DNSAddr:       leaseDNS,
-		},
-			etcdDataSource))
-	}()
-=======
 		logging.RecordLogs(log.New(os.Stderr, "", log.LstdFlags), *debugFlag)
 	}()
 
 	for {
 		// waiting til we're officially the master instance
-		for !blackInstance.IsMaster() {
+		for !etcdDataSource.IsMaster() {
 			logging.Debug(debugTag, "Not master, waiting to be promoted...")
-			time.Sleep(hacluster.StandbyMasterUpdateTime)
+			time.Sleep(datasource.StandbyMasterUpdateTime)
 		}
 
 		logging.Debug(debugTag, "Now we're the master instance. Starting the services...")
->>>>>>> e42d3dce
 
 		// a dummy loop, to create and scope, to make it possible to kill the services
 		for {
+
 			// serving cloudconfig
 			go func() {
-				log.Fatalln(cloudconfig.ServeCloudConfig(cloudConfigHTTPAddr, *workspacePathFlag, datasources))
+				log.Fatalln(cloudconfig.ServeCloudConfig(cloudConfigHTTPAddr, *workspacePathFlag, etcdDataSource))
 			}()
 
 			// serving http booter
 			go func() {
-				repo, err := cloudconfig.FromPath(datasources, path.Join(*workspacePathFlag, "config/bootparams"))
+				templates, err := cloudconfig.FromPath(
+					etcdDataSource, path.Join(*workspacePathFlag, "config/bootparams"))
 				if err != nil {
 					log.Fatalln(err)
 				}
-				log.Fatalln(pxe.ServeHTTPBooter(httpAddr, runtimeConfig, repo))
-			}()
+				log.Fatalln(pxe.ServeHTTPBooter(httpAddr, etcdDataSource, templates))
+			}()
+
 			// serving tftp
 			go func() {
 				log.Fatalln(pxe.ServeTFTP(tftpAddr))
 			}()
+
 			// pxe protocol
 			go func() {
 				log.Fatalln(pxe.ServePXE(pxeAddr, serverIP, net.TCPAddr{IP: serverIP, Port: httpAddr.Port}))
 			}()
+
+			// serving web
+			go func() {
+				log.Fatalln(web.ServeWeb(etcdDataSource, webAddr))
+			}()
+
 			// serving dhcp
-			leasePool, err := dhcp.NewLeasePool(kapi, *etcdDirFlag, leaseStart, leaseRange, leaseDuration)
-			if err != nil {
-				log.Fatalln(err)
-			}
-			// serving web
-			go func() {
-				restServer := web.NewRest(leasePool, runtimeConfig)
-				log.Fatalln(web.ServeWeb(restServer, webAddr))
-			}()
-
 			go func() {
 				log.Fatalln(dhcp.ServeDHCP(&dhcp.DHCPSetting{
 					IFName:        dhcpIF.Name,
-					LeaseDuration: leaseDuration,
 					ServerIP:      serverIP,
 					RouterAddr:    leaseRouter,
+					LeaseDuration: time.Hour * 876000, //100 years
 					SubnetMask:    leaseSubnet,
 					DNSAddr:       leaseDNS,
-				}, leasePool))
-			}()
-
-			for blackInstance.IsMaster() {
-				time.Sleep(hacluster.ActiveMasterUpdateTime)
+				}, etcdDataSource))
+			}()
+
+			for etcdDataSource.IsMaster() {
+				time.Sleep(datasource.ActiveMasterUpdateTime)
 			}
 
 			logging.Debug(debugTag, "Now we're NOT the master. breaking...")
-			break // to kill the services created inside go threads
+			break // to kill the services created inside goroutines
 		}
 		// let's try again
 	}
